--- conflicted
+++ resolved
@@ -56,11 +56,8 @@
         return True
     else:  # lane is not multiplexed
         pass
-<<<<<<< HEAD
-=======
 
 
->>>>>>> 03fa694b
 
 def _generate_barcode_ids(info_iter):
     """Create unique barcode IDs assigned to sequences
