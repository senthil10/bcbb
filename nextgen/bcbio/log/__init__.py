--- conflicted
+++ resolved
@@ -3,15 +3,8 @@
 import os
 import sys
 import datetime
-<<<<<<< HEAD
-
 import logging
 import logbook
-
-=======
-import logging
-import logbook
->>>>>>> fcd61e59
 from bcbio import utils
 
 LOG_NAME = "nextgen_pipeline"
