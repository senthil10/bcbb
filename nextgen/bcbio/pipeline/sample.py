"""High level entry point for processing a sample.

Samples may include multiple lanes, or barcoded subsections of lanes,
processed together.
"""
import os
import subprocess


from bcbio.utils import file_exists, save_diskspace
from bcbio.distributed.transaction import file_transaction
from bcbio.pipeline.lane import _update_config_w_custom
from bcbio.log import logger
from bcbio.pipeline.merge import (combine_fastq_files, merge_bam_files)
from bcbio.pipeline.qcsummary import generate_align_summary, screen_for_contamination
from bcbio.pipeline.variation import (recalibrate_quality, finalize_genotyper,
                                      variation_effects)
from bcbio.rnaseq.cufflinks import assemble_transcripts
from bcbio.pipeline.shared import ref_genome_info


def merge_sample(data):
    """Merge fastq and BAM files for multiple samples.
    """
    logger.info("Combining fastq and BAM files %s" % str(data["name"]))
    config = _update_config_w_custom(data["config"], data["info"])
    genome_build, sam_ref = ref_genome_info(data["info"], config, data["dirs"])
    fastq1, fastq2 = combine_fastq_files(data["fastq_files"], data["dirs"]["work"],
                                         config)
    sort_bam = merge_bam_files(data["bam_files"], data["dirs"]["work"], config)
    return [[{"name": data["name"],
              "genome_build": genome_build, "sam_ref": sam_ref,
              "work_bam": sort_bam, "fastq1": fastq1, "fastq2": fastq2,
              "dirs": data["dirs"], "config": config,
              "config_file": data["config_file"]}]]


def recalibrate_sample(data):
    """Recalibrate quality values from aligned sample BAM file.
    """
    logger.info("Recalibrating %s with GATK" % str(data["name"]))
    if data["config"]["algorithm"]["recalibrate"]:
        recal_bam = recalibrate_quality(data["work_bam"], data["fastq1"],
                                        data["fastq2"], data["sam_ref"],
                                        data["dirs"], data["config"])
        save_diskspace(data["work_bam"], "Recalibrated to %s" % recal_bam,
                       data["config"])
        data["work_bam"] = recal_bam
    return [[data]]


def screen_sample_contaminants(data):
    """Screen the sample fastq files for contaminants
    """
    if data["config"]["algorithm"]["screen_contaminants"]:
        logger.info("Screening for contaminants on sample %s with genome %s" \
        % (str(data["name"]), str(data["genome_build"])))
        screen_for_contamination(data["fastq1"],
                                 data["fastq2"],
                                 data["config"])


# ## General processing

def process_sample(data):
    """Finalize processing for a sample, potentially multiplexed.
    """

    if data["config"]["algorithm"]["snpcall"]:
        logger.info("Finalizing variant calls: %s" % str(data["name"]))
        data["vrn_file"] = finalize_genotyper(data["vrn_file"], data["work_bam"],
                                              data["sam_ref"], data["config"])
        logger.info("Calculating variation effects for %s" % str(data["name"]))
        ann_vrn_file, effects_file = variation_effects(data["vrn_file"],
                                                       data["sam_ref"],
                                                       data["genome_build"],
                                                       data["config"])
        if ann_vrn_file:
            data["vrn_file"] = ann_vrn_file
            data["effects_file"] = effects_file
    if data["config"]["algorithm"].get("transcript_assemble", False):
        data["tx_file"] = assemble_transcripts(data["work_bam"],
                                               data["sam_ref"],
                                               data["config"])
    if data["sam_ref"] is not None:
        logger.info("Generating summary files: %s" % str(data["name"]))
        generate_align_summary(data["work_bam"], data["fastq2"] is not None,
                               data["sam_ref"], data["name"],
                               data["config"], data["dirs"])
    return [[data]]


def generate_bigwig(data):
    """Provide a BigWig coverage file of the sorted alignments.
    """
    logger.info("Preparing BigWig file %s" % str(data["name"]))
    bam_file = data["work_bam"]
    wig_file = "%s.bigwig" % os.path.splitext(bam_file)[0]
    if not file_exists(wig_file):
        with file_transaction(wig_file) as tx_file:
            cl = [data["config"]["analysis"]["towig_script"], bam_file,
                  data["config_file"], "--outfile=%s" % tx_file]
            subprocess.check_call(cl)
    data["bigwig_file"] = wig_file
<<<<<<< HEAD
    return [[data]]


def _filter_out_genomes(data):
    """ Filters out genomes found in run_info.yaml
    """
    #genome_build, sam_ref = ref_genome_info(data["info"], config, data["dirs"])
    sam_ref = data["sam_ref"]
    
    log.info("Removing genome from sample %s" % str(data["name"]))
    try:
        # XXX should be able to reach run_info.yaml info instead of data here
        if data["filter_out_genomes"]:
            for genome in data["filter_out_genomes"].split(","):
                (out_file, ext) = os.path.splitext(os.path.basename(fastq1))
                out_file = out_file+"-stripped-"+genome+ext
                cl = ["bowtie", "--solexa1.3-quals", "--un", out_file, sam_ref, "-1", data["fastq1"], "-2", data["fastq2"], "/dev/null"]
                log.info("Running %s" % cl)
                subprocess.check_call(cl)
    except KeyError:
        log.error("Not removing genomes, directive filter_out_genomes undefined in run_info.yaml")
        pass
=======
    return [[data]]
>>>>>>> 5d243b28
<|MERGE_RESOLUTION|>--- conflicted
+++ resolved
@@ -102,29 +102,4 @@
                   data["config_file"], "--outfile=%s" % tx_file]
             subprocess.check_call(cl)
     data["bigwig_file"] = wig_file
-<<<<<<< HEAD
-    return [[data]]
-
-
-def _filter_out_genomes(data):
-    """ Filters out genomes found in run_info.yaml
-    """
-    #genome_build, sam_ref = ref_genome_info(data["info"], config, data["dirs"])
-    sam_ref = data["sam_ref"]
-    
-    log.info("Removing genome from sample %s" % str(data["name"]))
-    try:
-        # XXX should be able to reach run_info.yaml info instead of data here
-        if data["filter_out_genomes"]:
-            for genome in data["filter_out_genomes"].split(","):
-                (out_file, ext) = os.path.splitext(os.path.basename(fastq1))
-                out_file = out_file+"-stripped-"+genome+ext
-                cl = ["bowtie", "--solexa1.3-quals", "--un", out_file, sam_ref, "-1", data["fastq1"], "-2", data["fastq2"], "/dev/null"]
-                log.info("Running %s" % cl)
-                subprocess.check_call(cl)
-    except KeyError:
-        log.error("Not removing genomes, directive filter_out_genomes undefined in run_info.yaml")
-        pass
-=======
-    return [[data]]
->>>>>>> 5d243b28
+    return [[data]]