--- conflicted
+++ resolved
@@ -24,7 +24,6 @@
 def analyze_and_upload(remote_info, config_file):
     """Main entry point for analysis and upload to Galaxy.
     """
-<<<<<<< HEAD
     config = load_config(config_file)
     log_handler = create_log_handler(config, log.name)
     with log_handler.applicationbound():
@@ -32,14 +31,6 @@
         analysis_dir = _run_analysis(fc_dir, remote_info, config, config_file)
         _upload_to_galaxy(fc_dir, analysis_dir, remote_info,
                           config, config_file)
-=======
-    with open(config_file) as in_handle:
-        config = yaml.load(in_handle)
-    fc_dir = _copy_from_sequencer(remote_info, config)
-    analysis_dir = _run_analysis(fc_dir, remote_info, config, config_file)
-    _upload_to_galaxy(fc_dir, analysis_dir, remote_info,
-                      config, config_file)
->>>>>>> 915808d8
 
 
 # ## Copying over files from sequencer, if necessary
@@ -78,8 +69,6 @@
     copy_host_str = "%s@%s" % (copy_user, copy_host)
     return copy_host_str
 
-<<<<<<< HEAD
-=======
 def _remote_copy(remote_info, config):
     """Securely copy files from remote directory to the processing server.
 
@@ -104,7 +93,6 @@
             fabric.run(" ".join(cl))
     logger.info("Analysis files copied")
     return fc_dir
->>>>>>> 915808d8
 
 def _run_analysis(fc_dir, remote_info, config, config_file):
     """Run local or distributed analysis, wait to finish.
