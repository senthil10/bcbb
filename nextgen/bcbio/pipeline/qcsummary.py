--- conflicted
+++ resolved
@@ -88,8 +88,6 @@
     return summary_table
 
 
-<<<<<<< HEAD
-=======
 # ## Generate project level QC summary for quickly assessing large projects
 
 def write_project_summary(samples):
@@ -145,7 +143,6 @@
     return out
 
 
->>>>>>> c09cdedf
 # ## Run and parse read information from FastQC
 
 def fastqc_report(bam_file, config):
