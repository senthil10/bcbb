--- conflicted
+++ resolved
@@ -7,24 +7,15 @@
 from bcbio.log import logger
 from bcbio.pipeline.fastq import get_fastq_files, get_multiplex_items
 from bcbio.pipeline.demultiplex import split_by_barcode
-<<<<<<< HEAD
-from bcbio.pipeline.alignment import align_to_sort_bam
-=======
 from bcbio.pipeline.alignment import align_to_sort_bam, remove_contaminants as rc
->>>>>>> 03fa694b
 from bcbio.solexa.flowcell import get_flowcell_info
 from bcbio.bam.trim import brun_trim_fastq
-
 
 def process_lane(lane_items, fc_name, fc_date, dirs, config):
     """Prepare lanes, potentially splitting based on barcodes.
     """
         
     lane_name = "%s_%s_%s" % (lane_items[0]['lane'], fc_date, fc_name)
-<<<<<<< HEAD
-    logger.info("Demultiplexing %s" % lane_name)
-=======
->>>>>>> 03fa694b
     full_fastq1, full_fastq2 = get_fastq_files(dirs["fastq"], dirs["work"],
                                                lane_items[0], fc_name, config=config)
     
@@ -63,8 +54,6 @@
     return out
 
 
-<<<<<<< HEAD
-=======
 def remove_contaminants(fastq1, fastq2, info, lane_name, lane_desc,
                       dirs, config):
     """Remove reads mapping to the specified contaminating reference
@@ -81,7 +70,6 @@
             
     return [[fastq1, fastq2, info, (base_name or lane_name), lane_desc, dirs, config]]
 
->>>>>>> 03fa694b
 def process_alignment(fastq1, fastq2, info, lane_name, lane_desc,
                       dirs, config):
     """Do an alignment of fastq files, preparing a sorted BAM output file.
