--- conflicted
+++ resolved
@@ -34,33 +34,6 @@
     cl.append("--input_format=%s" % qual_opts[qual_format])
     subprocess.check_call(cl)
 
-<<<<<<< HEAD
-def _configured_ref_file(name, config, sam_ref):
-    """Full path to a reference file specified in the configuration.
-
-    Resolves non-absolute paths relative to the base genome reference directory.
-    """
-    ref_file = config["algorithm"].get(name, None)
-    if ref_file:
-        if not os.path.isabs(ref_file):
-            base_dir = os.path.dirname(os.path.dirname(sam_ref))
-            ref_file = os.path.join(base_dir, ref_file)
-    return ref_file
-
-def _configured_ref_file(name, config, sam_ref):
-    """Full path to a reference file specified in the configuration.
-
-    Resolves non-absolute paths relative to the base genome reference directory.
-    """
-    ref_file = config["algorithm"].get(name, None)
-    if ref_file:
-        if not os.path.isabs(ref_file):
-            base_dir = os.path.dirname(os.path.dirname(sam_ref))
-            ref_file = os.path.join(base_dir, ref_file)
-    return ref_file
-
-=======
->>>>>>> 4ccf5529
 # ## Genotyping
 
 def finalize_genotyper(call_file, ref_file, config):
