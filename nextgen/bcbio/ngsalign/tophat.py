--- conflicted
+++ resolved
@@ -27,21 +27,6 @@
     out_dir = os.path.join(align_dir, "%s_tophat" % out_base)
     out_file = os.path.join(out_dir, _out_fnames[0])
     files = [ref_file, fastq_file]
-<<<<<<< HEAD
-    if not os.path.exists(out_file):
-        cl = [config["program"].get("tophat", "tophat")]
-        cl += qual_flags
-        cl += ["-m", str(config["algorithm"].get("max_errors", 0)),
-               "--output-dir", out_dir]
-        if pair_file:
-            d, d_stdev = _estimate_paired_innerdist(fastq_file, pair_file, ref_file,
-                                                    out_base, out_dir, config)
-            cl += ["--mate-inner-dist", str(d),
-                   "--mate-std-dev", str(d_stdev)]
-            files.append(pair_file)
-        cl += files
-        with file_transaction([os.path.join(out_dir, f) for f in _out_fnames]):
-=======
     if not file_exists(out_file):
         with file_transaction(out_dir) as tx_out_dir:
             safe_makedir(tx_out_dir)
@@ -57,7 +42,6 @@
                        "--mate-std-dev", str(d_stdev)]
                 files.append(pair_file)
             cl += files
->>>>>>> 4ccf5529
             child = subprocess.check_call(cl)
     out_file_final = os.path.join(out_dir, "%s.sam" % out_base)
     if not os.path.exists(out_file_final):
