--- conflicted
+++ resolved
@@ -11,10 +11,7 @@
 from bcbio import broad
 from bcbio.utils import curdir_tmpdir, file_exists
 from bcbio.distributed.transaction import file_transaction
-<<<<<<< HEAD
-=======
 from bcbio.variation.realign import has_aligned_reads
->>>>>>> a7124a48
 
 def gatk_recalibrate(align_bam, ref_file, config, snp_file=None):
     """Perform a GATK recalibration of the sorted aligned BAM, producing recalibrated BAM.
@@ -49,11 +46,7 @@
                               "-OQ",
                               "--default_platform", platform,
                               ]
-<<<<<<< HEAD
-                    picard.run_gatk(params, tmp_dir)
-=======
                     broad_runner.run_gatk(params, tmp_dir)
->>>>>>> a7124a48
         else:
             shutil.copy(dup_align_bam, out_file)
     return out_file
@@ -78,26 +71,6 @@
     """
     out_file = "%s.recal" % os.path.splitext(dup_align_bam)[0]
     if not file_exists(out_file):
-<<<<<<< HEAD
-        with curdir_tmpdir() as tmp_dir:
-            with file_transaction(out_file) as tx_out_file:
-                params = ["-T", "CountCovariates",
-                          "-cov", "ReadGroupCovariate",
-                          "-cov", "QualityScoreCovariate",
-                          "-cov", "CycleCovariate",
-                          "-cov", "DinucCovariate",
-                          "-recalFile", tx_out_file,
-                          "-I", dup_align_bam,
-                          "-R", ref_file,
-                          "-l", "INFO",
-                          "-U",
-                          "-OQ",
-                          "--default_platform", platform,
-                          ]
-                if snp_file:
-                    params += ["--knownSites", snp_file]
-                picard.run_gatk(params, tmp_dir)
-=======
         if has_aligned_reads(dup_align_bam):
             with curdir_tmpdir() as tmp_dir:
                 with file_transaction(out_file) as tx_out_file:
@@ -120,5 +93,4 @@
         else:
             with open(out_file, "w") as out_handle:
                 out_handle.write("# No aligned reads")
->>>>>>> a7124a48
     return out_file