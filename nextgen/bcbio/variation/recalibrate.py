"""Perform quality score recalibration with the GATK toolkit.

Corrects read quality scores post-alignment to provide improved estimates of
error rates based on alignments to the reference genome.

http://www.broadinstitute.org/gsa/wiki/index.php/Base_quality_score_recalibration
"""
import os
import shutil

from bcbio import broad
from bcbio.utils import curdir_tmpdir, file_exists
from bcbio.distributed.transaction import file_transaction

def gatk_recalibrate(align_bam, ref_file, config, snp_file=None):
    """Perform a GATK recalibration of the sorted aligned BAM, producing recalibrated BAM.
    """
    broad_runner = broad.runner_from_config(config)
    platform = config["algorithm"]["platform"]
    broad_runner.run_fn("picard_index_ref", ref_file)
    (dup_align_bam, _) = broad_runner.run_fn("picard_mark_duplicates", align_bam)
    recal_file = _gatk_count_covariates(broad_runner, dup_align_bam, ref_file, platform,
            snp_file)
    recal_bam = _gatk_table_recalibrate(broad_runner, dup_align_bam, ref_file, recal_file,
                                        platform)
    broad_runner.run_fn("picard_index", recal_bam)
    return recal_bam

def _gatk_table_recalibrate(broad_runner, dup_align_bam, ref_file, recal_file, platform):
    """Step 2 of GATK recalibration -- use covariates to re-write output file.
    """
    out_file = "%s-gatkrecal.bam" % os.path.splitext(dup_align_bam)[0]
    if not file_exists(out_file):
        if _recal_available(recal_file):
            with curdir_tmpdir() as tmp_dir:
                with file_transaction(out_file) as tx_out_file:
                    params = ["-T", "TableRecalibration",
                              "-recalFile", recal_file,
                              "-R", ref_file,
                              "-I", dup_align_bam,
                              "--out", tx_out_file,
                              "-baq",  "RECALCULATE",
                              "-l", "INFO",
                              "-U",
                              "-OQ",
                              "--default_platform", platform,
                              ]
<<<<<<< HEAD
                    picard.run_gatk(params, tmp_dir)
=======
                    broad_runner.run_gatk(params, tmp_dir)
>>>>>>> 4491c3f4
        else:
            shutil.copy(dup_align_bam, out_file)
    return out_file

def _recal_available(recal_file):
    """Determine if it's possible to do a recalibration; do we have data?
    """
    if os.path.exists(recal_file):
        with open(recal_file) as in_handle:
            while 1:
                line = in_handle.next()
                if not line.startswith("#"):
                    break
            test_line = in_handle.next()
            if test_line and not test_line.startswith("EOF"):
                return True
    return False

def _gatk_count_covariates(broad_runner, dup_align_bam, ref_file, platform,
        snp_file):
    """Step 1 of GATK recalibration process -- counting covariates.
    """
    out_file = "%s.recal" % os.path.splitext(dup_align_bam)[0]
    if not file_exists(out_file):
        with curdir_tmpdir() as tmp_dir:
            with file_transaction(out_file) as tx_out_file:
                params = ["-T", "CountCovariates",
                          "-cov", "ReadGroupCovariate",
                          "-cov", "QualityScoreCovariate",
                          "-cov", "CycleCovariate",
                          "-cov", "DinucCovariate",
                          "-recalFile", tx_out_file,
                          "-I", dup_align_bam,
                          "-R", ref_file,
                          "-l", "INFO",
                          "-U",
                          "-OQ",
                          "--default_platform", platform,
                          ]
                if snp_file:
                    params += ["--knownSites", snp_file]
<<<<<<< HEAD
                picard.run_gatk(params, tmp_dir)
=======
                broad_runner.run_gatk(params, tmp_dir)
>>>>>>> 4491c3f4
    return out_file<|MERGE_RESOLUTION|>--- conflicted
+++ resolved
@@ -45,11 +45,7 @@
                               "-OQ",
                               "--default_platform", platform,
                               ]
-<<<<<<< HEAD
-                    picard.run_gatk(params, tmp_dir)
-=======
                     broad_runner.run_gatk(params, tmp_dir)
->>>>>>> 4491c3f4
         else:
             shutil.copy(dup_align_bam, out_file)
     return out_file
@@ -91,9 +87,5 @@
                           ]
                 if snp_file:
                     params += ["--knownSites", snp_file]
-<<<<<<< HEAD
-                picard.run_gatk(params, tmp_dir)
-=======
                 broad_runner.run_gatk(params, tmp_dir)
->>>>>>> 4491c3f4
     return out_file