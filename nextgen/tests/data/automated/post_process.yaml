--- conflicted
+++ resolved
@@ -3,31 +3,23 @@
 galaxy_config: universe_wsgi.ini
 program:
   bowtie: bowtie
-  samtools: samtools
   bwa: bwa
   tophat: tophat
   cufflinks: cufflinks
   ucsc_bigwig: wigToBigWig
-  picard: /bubo/sw/apps/bioinfo/picard/1.41
-<<<<<<< HEAD
-  gatk: $GATK_HOME 
-  snpEff: $SNPEFF_HOME 
-=======
-  gatk: /bubo/home/h10/vale/opt/GenomeAnalysisTK-1.3-14-g348f2db
-  snpEff: /bubo/home/h10/vale/opt/snpEff_2_0_3
->>>>>>> 96a7f996
+  picard: /usr/share/java/picard
+  gatk: /usr/share/java/gatk
+  snpEff: /usr/share/java/snpeff
   fastqc: fastqc
   pdflatex: pdflatex
-  fastq_screen: fastq_screen
   barcode: barcode_sort_trim.py
 algorithm:
   aligner: bowtie
   max_errors: 2
-  num_cores: 1
+  num_cores: 8
   platform: illumina
   recalibrate: false
   snpcall: false
-  screen_contaminants: true
   bc_mismatch: 2
   bc_allow_indels: true
   bc_read: 1
@@ -37,11 +29,6 @@
   save_diskspace: true
 
 log_dir: log
-msg_process_tag: sqn_finished_process
-msg_store_tag: sqn_finished_store
-store_dir: /mad/store/clients/cscshared/solexadata
-store_user: cscshared
-store_host: bricklayer01.partners.org
 
 analysis:
   # Can specify a different remote host to initiate
@@ -69,8 +56,8 @@
     recalibrate: true
     recalibration_plots: false
     snpcall: true
-    coverage_depth: "low" # Options: low, high
-    coverage_interval: "exome" # Options: exome, genome
+    coverage_depth: "high" # other options: low
+    coverage_interval: "exome" # other options: genome, regional
     dbsnp: variation/dbsnp_132.vcf
     train_hapmap: variation/hapmap_3.3.vcf
     train_1000g_omni: variation/1000G_omni2.5.vcf
@@ -93,8 +80,9 @@
   bowtie:
     cores:
   tophat:
-    cores: 
+    cores:
   bwa:
-    cores: 5
+    cores:
   gatk:
-    cores: 5+    cores:
+  