--- conflicted
+++ resolved
@@ -9,11 +9,8 @@
 import contextlib
 import collections
 
-<<<<<<< HEAD
-=======
 from nose.plugins.attrib import attr
 
->>>>>>> 5d243b28
 
 @contextlib.contextmanager
 def make_workdir():
