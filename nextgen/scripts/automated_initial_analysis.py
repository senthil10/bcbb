--- conflicted
+++ resolved
@@ -77,19 +77,15 @@
     lane_items = run_parallel("process_lane", lanes)
 
     # upload the sequencing report to Google Docs
-<<<<<<< HEAD
-    #create_report_on_gdocs(fc_date, fc_name, run_info, dirs, config)
+  
+    #create_report_on_gdocs(fc_date, fc_name, run_info_yaml, dirs, config)
 
     # Remove spiked in controls, contaminants etc.
     
     logger2.info("Removing contaminants")
     lane_items = run_parallel("remove_contaminants",lane_items)
     logger2.info("Processing alignments")
-        
-=======
-    create_report_on_gdocs(fc_date, fc_name, run_info_yaml, dirs, config)
 
->>>>>>> bfd778ba
     align_items = run_parallel("process_alignment", lane_items)
     # process samples, potentially multiplexed across multiple lanes
     samples = organize_samples(align_items, dirs, config_file)
