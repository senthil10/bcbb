--- conflicted
+++ resolved
@@ -38,22 +38,15 @@
 from bcbio.pipeline.config_loader import load_config
 from bcbio.google.bc_metrics import create_bc_report_on_gdocs
 
+
 def main(config_file, fc_dir, run_info_yaml=None):
     config = load_config(config_file)
-<<<<<<< HEAD
-    log_handler = create_log_handler(config, log.name)
-    with log_handler.applicationbound():
-        run_main(config, config_file, os.path.normpath(fc_dir), run_info_yaml)
-
-
-def run_main(config, config_file, fc_dir, run_info_yaml):
-=======
->>>>>>> 915808d8
     work_dir = os.getcwd()
     if config.get("log_dir", None) is None:
         config["log_dir"] = os.path.join(work_dir, "log")
     setup_logging(config)
     run_main(config, config_file, fc_dir, work_dir, run_info_yaml)
+
 
 def run_main(config, config_file, fc_dir, work_dir, run_info_yaml):
     align_dir = os.path.join(work_dir, "alignments")
@@ -78,7 +71,7 @@
     # process samples, potentially multiplexed across multiple lanes
     samples = organize_samples(align_items, dirs, config_file)
     samples = run_parallel("merge_sample", samples)
-    samples = run_parallel("screen_sample_contaminants", samples)
+    run_parallel("screen_sample_contaminants", samples)
     samples = run_parallel("recalibrate_sample", samples)
     samples = parallel_realign_sample(samples, run_parallel)
     samples = parallel_variantcall(samples, run_parallel)
@@ -103,12 +96,12 @@
     """Retrieve run information from a passed YAML file or the Galaxy API.
     """
     if run_info_yaml and os.path.exists(run_info_yaml):
-        log.info("Found YAML samplesheet, using %s instead of Galaxy API" % run_info_yaml)
+        logger.info("Found YAML samplesheet, using %s instead of Galaxy API" % run_info_yaml)
         with open(run_info_yaml) as in_handle:
             run_details = yaml.load(in_handle)
         return dict(details=run_details, run_id="")
     else:
-        log.info("Fetching run details from Galaxy instance")
+        logger.info("Fetching run details from Galaxy instance")
         galaxy_api = GalaxyApiAccess(config['galaxy_url'], config['galaxy_api_key'])
         return galaxy_api.run_details(fc_name, fc_date)
 
