--- conflicted
+++ resolved
@@ -34,18 +34,11 @@
 from bcbio.pipeline.demultiplex import add_multiplex_across_lanes
 from bcbio.pipeline.merge import organize_samples
 from bcbio.pipeline.qcsummary import write_metrics
-<<<<<<< HEAD
-from bcbio.pipeline import sample
-from bcbio.pipeline import lane
-from bcbio.galaxy.api import GalaxyApiAccess
-=======
 from bcbio.variation.realign import parallel_realign_sample
 from bcbio.variation.genotype import parallel_unified_genotyper
 from bcbio.pipeline.config_loader import load_config
->>>>>>> bb0dace9
 from bcbio.google.bc_metrics import create_bc_report_on_gdocs
 from bcbio.pipeline.config_loader import load_config
-
 
 
 def main(config_file, fc_dir, run_info_yaml=None):
@@ -75,53 +68,6 @@
     # upload the demultiplex counts to Google Docs
     create_bc_report_on_gdocs(fc_date, fc_name, work_dir, run_info, config)
 
-<<<<<<< HEAD
-    align_items = _run_parallel("process_alignment", lane_items, dirs, config,
-                                config_file)
-
-    # process samples, potentially multiplexed across multiple lanes
-    sample_files, sample_fastq, sample_info = \
-            organize_samples(dirs, fc_name, fc_date, run_items, align_items)
-    samples = ((n, sample_fastq[n], sample_info[n], bam_files, dirs, config, config_file)
-               for n, bam_files in sample_files)
-    sample_items = _run_parallel("process_sample", samples, dirs, config, config_file)
-
-    write_metrics(run_info, fc_name, fc_date, dirs)
-
-
-def _run_parallel(fn_name, items, dirs, config, config_file):
-    """Process a supplied function: single, multi-processor or distributed.
-    """
-    parallel = config["algorithm"]["num_cores"]
-    if str(parallel).lower() == "messaging":
-        runner = messaging.runner(dirs, config, config_file)
-        return runner(fn_name, items)
-    else:
-        out = []
-        fn = globals()[fn_name]
-        with utils.cpmap(int(parallel)) as cpmap:
-            for data in cpmap(fn, items):
-                if data:
-                    out.extend(data)
-        return out
-
-
-# ## multiprocessing ready entry points
-
-@utils.map_wrap
-def process_lane(*args):
-    return lane.process_lane(*args)
-
-
-@utils.map_wrap
-def process_alignment(*args):
-    return lane.process_alignment(*args)
-
-
-@utils.map_wrap
-def process_sample(*args):
-    return sample.process_sample(*args)
-=======
     align_items = run_parallel("process_alignment", lane_items)
     # process samples, potentially multiplexed across multiple lanes
     samples = organize_samples(align_items, dirs, config_file)
@@ -133,8 +79,6 @@
     samples = run_parallel("generate_bigwig", samples, {"programs": ["ucsc_bigwig"]})
 
     write_metrics(run_info, fc_name, fc_date, dirs)
-
->>>>>>> bb0dace9
 
 
 # ## Utility functions
