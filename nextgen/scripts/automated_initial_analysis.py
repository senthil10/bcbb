#!/usr/bin/env python
"""Perform an automated analysis on a sequencing run using Galaxy information.

Given a directory of solexa output, this retrieves details about the sequencing
run from the Galaxy description, and uses this to perform an initial alignment
and analysis.

Usage:
    automated_initial_analysis.py <YAML config file> <flow cell dir>
                                  [<YAML run information>]

The optional <YAML run information> file specifies details about the
flowcell lanes, instead of retrieving it from Galaxy. An example
configuration file is located in 'config/run_info.yaml'

Workflow:
    - Retrieve details on a run.
    - Align fastq files to reference genome.
    - Perform secondary analyses like SNP calling.
    - Generate summary report.
"""
import os
import sys
from optparse import OptionParser

import yaml

from bcbio.solexa.flowcell import get_fastq_dir
from bcbio import utils
from bcbio.log import logger, setup_logging
from bcbio.distributed.messaging import parallel_runner
from bcbio.pipeline.run_info import get_run_info
from bcbio.pipeline.demultiplex import add_multiplex_across_lanes
from bcbio.pipeline.merge import organize_samples
<<<<<<< HEAD
from bcbio.pipeline.qcsummary import write_metrics
from bcbio.pipeline import sample
from bcbio.pipeline import lane
from bcbio.galaxy.api import GalaxyApiAccess
from bcbio.google.sequencing_report import create_report_on_gdocs
=======
from bcbio.pipeline.qcsummary import write_metrics, write_project_summary
from bcbio.variation.realign import parallel_realign_sample
from bcbio.variation.genotype import parallel_variantcall
>>>>>>> dd6e724f
from bcbio.pipeline.config_loader import load_config
from bcbio.google.sequencing_report import create_report_on_gdocs


def main(config_file, fc_dir, run_info_yaml=None):
    config = load_config(config_file)
    work_dir = os.getcwd()
    if config.get("log_dir", None) is None:
        config["log_dir"] = os.path.join(work_dir, "log")
    setup_logging(config)
    run_main(config, config_file, fc_dir, work_dir, run_info_yaml)


def run_main(config, config_file, fc_dir, work_dir, run_info_yaml):
    align_dir = os.path.join(work_dir, "alignments")
    run_module = "bcbio.distributed"
    fc_name, fc_date, run_info = get_run_info(fc_dir, config, run_info_yaml)
    fastq_dir, galaxy_dir, config_dir = _get_full_paths(get_fastq_dir(fc_dir),
                                                        config, config_file)
    config_file = os.path.join(config_dir, os.path.basename(config_file))
    dirs = {"fastq": fastq_dir, "galaxy": galaxy_dir, "align": align_dir,
            "work": work_dir, "flowcell": fc_dir, "config": config_dir}
    run_parallel = parallel_runner(run_module, dirs, config, config_file)

    # process each flowcell lane
    run_items = add_multiplex_across_lanes(run_info["details"], dirs["fastq"], fc_name)
    lanes = ((info, fc_name, fc_date, dirs, config) for info in run_items)
    lane_items = run_parallel("process_lane", lanes)

<<<<<<< HEAD
    # upload the sequencing results to Google Docs
    create_report_on_gdocs(fc_date, fc_name, run_info, dirs, config)

    align_items = _run_parallel("process_alignment", lane_items, dirs, config,
                                config_file)
=======
    # upload the sequencing report to Google Docs
    create_report_on_gdocs(fc_date, fc_name, run_info, dirs, config)
>>>>>>> dd6e724f

    align_items = run_parallel("process_alignment", lane_items)
    # process samples, potentially multiplexed across multiple lanes
    samples = organize_samples(align_items, dirs, config_file)
    samples = run_parallel("merge_sample", samples)
    run_parallel("screen_sample_contaminants", samples)
    samples = run_parallel("recalibrate_sample", samples)
    samples = parallel_realign_sample(samples, run_parallel)
    samples = parallel_variantcall(samples, run_parallel)
    samples = run_parallel("detect_sv", samples)
    samples = run_parallel("process_sample", samples)
    samples = run_parallel("generate_bigwig", samples, {"programs": ["ucsc_bigwig"]})
    write_project_summary(samples)
    write_metrics(run_info, fc_name, fc_date, dirs)


# ## Utility functions

def _get_full_paths(fastq_dir, config, config_file):
    """Retrieve full paths for directories in the case of relative locations.
    """
    fastq_dir = utils.add_full_path(fastq_dir)
    config_dir = utils.add_full_path(os.path.dirname(config_file))
    galaxy_config_file = utils.add_full_path(config["galaxy_config"], config_dir)
    return fastq_dir, os.path.dirname(galaxy_config_file), config_dir


def _get_run_info(fc_name, fc_date, config, run_info_yaml):
    """Retrieve run information from a passed YAML file or the Galaxy API.
    """
    if run_info_yaml and os.path.exists(run_info_yaml):
        logger.info("Found YAML samplesheet, using %s instead of Galaxy API" % run_info_yaml)
        with open(run_info_yaml) as in_handle:
            run_details = yaml.load(in_handle)
        return dict(details=run_details, run_id="")
    else:
        logger.info("Fetching run details from Galaxy instance")
        galaxy_api = GalaxyApiAccess(config['galaxy_url'], config['galaxy_api_key'])
        return galaxy_api.run_details(fc_name, fc_date)

if __name__ == "__main__":
    parser = OptionParser()
    (options, args) = parser.parse_args()
    if len(args) < 2:
        print "Incorrect arguments"
        print __doc__
        sys.exit()
    kwargs = dict()
    main(*args, **kwargs)<|MERGE_RESOLUTION|>--- conflicted
+++ resolved
@@ -32,17 +32,9 @@
 from bcbio.pipeline.run_info import get_run_info
 from bcbio.pipeline.demultiplex import add_multiplex_across_lanes
 from bcbio.pipeline.merge import organize_samples
-<<<<<<< HEAD
-from bcbio.pipeline.qcsummary import write_metrics
-from bcbio.pipeline import sample
-from bcbio.pipeline import lane
-from bcbio.galaxy.api import GalaxyApiAccess
-from bcbio.google.sequencing_report import create_report_on_gdocs
-=======
 from bcbio.pipeline.qcsummary import write_metrics, write_project_summary
 from bcbio.variation.realign import parallel_realign_sample
 from bcbio.variation.genotype import parallel_variantcall
->>>>>>> dd6e724f
 from bcbio.pipeline.config_loader import load_config
 from bcbio.google.sequencing_report import create_report_on_gdocs
 
@@ -72,16 +64,8 @@
     lanes = ((info, fc_name, fc_date, dirs, config) for info in run_items)
     lane_items = run_parallel("process_lane", lanes)
 
-<<<<<<< HEAD
-    # upload the sequencing results to Google Docs
-    create_report_on_gdocs(fc_date, fc_name, run_info, dirs, config)
-
-    align_items = _run_parallel("process_alignment", lane_items, dirs, config,
-                                config_file)
-=======
     # upload the sequencing report to Google Docs
     create_report_on_gdocs(fc_date, fc_name, run_info, dirs, config)
->>>>>>> dd6e724f
 
     align_items = run_parallel("process_alignment", lane_items)
     # process samples, potentially multiplexed across multiple lanes
