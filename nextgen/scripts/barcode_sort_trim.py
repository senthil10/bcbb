--- conflicted
+++ resolved
@@ -189,6 +189,7 @@
         seq3, qual3 = _remove_from_end(seq3, qual3, match_seq, three_end, bc_offset)
     return seq1, qual1, seq2, qual2, seq3, qual3
 
+
 def _write_to_handles(name, seq, qual, fname, out_handles):
     try:
         out_handle = out_handles[fname]
@@ -196,6 +197,7 @@
         out_handle = open(fname, "w")
         out_handles[fname] = out_handle
     out_handle.write("@%s\n%s\n+\n%s\n" % (name, seq, qual))
+
 
 def output_to_fastq(output_base):
     """Write a set of paired end reads as fastq, managing output handles.
@@ -314,12 +316,8 @@
         # Simulate an arbitrary read, attach barcode and remove it from the 3' end
         seq = "GATTACA" * 5 + custom_barcode["8"]
         (bc_id, bc_seq, match_seq) = best_match(end_generator(seq), self.barcodes, 1)
-<<<<<<< HEAD
-        (removed, _, _, _) = remove_barcode(seq, "B"*9, seq, "g"*9, match_seq, True, True)
-=======
         (removed, _, _, _, _, _) = remove_barcode(seq, "B" * 9, seq, "g" * 9, None, None,
                                                   match_seq, True, True)
->>>>>>> c2216b3b
         # Was the barcode properly identified and removed with 1 mismatch allowed ?
         assert bc_id == "8"
         assert bc_seq == match_seq
@@ -341,7 +339,7 @@
         # Was the barcode properly identified and removed with 1 mismatch allowed ?
         assert bc_id == "2"
         assert bc_seq == match_seq
-        assert removed == "GATTACA"*5
+        assert removed == "GATTACA" * 5
 
     def test_6_ambiguous_barcodes(self):
         """Allow mismatch N characters in specified barcodes.
