--- conflicted
+++ resolved
@@ -30,13 +30,8 @@
           "PyYAML >= 3.09",
           "Logbook >= 0.3",
           "pysam >= 0.4.1",
-<<<<<<< HEAD
-          "fabric >= 1.0.1",
-          "setuptools",
-=======
           "fabric >= 1.2",
           "paramiko >= 1.7.7.1",
->>>>>>> 549a061d
           "celery >= 2.2.7",
           "nose >= 1.0.0",
           #"rpy2 >= 2.0.7"
